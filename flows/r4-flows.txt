reset_state
table_set_default ipv4Lpm NoAction
table_set_default internalMacLookup drop
table_set_default tunnelLookup drop
table_set_default labelLookup drop
table_set_default checkDirection NoAction
table_set_default allowedPortsTCP NoAction
table_set_default allowedPortsUDP NoAction
table_add ipv4Lpm forward 10.0.2.1/32 => 1 aa:00:00:00:00:04
table_add internalMacLookup rewriteMacs 1 => aa:00:00:00:04:01
table_add internalMacLookup rewriteMacs 2 => aa:00:00:00:04:02
table_add internalMacLookup rewriteMacs 3 => aa:00:00:00:04:03
table_add tunnelLookup addMSLP 0 => 0x4030301020101010
table_add tunnelLookup addMSLP 1 => 0x4020501060101010
table_add labelLookup removeMSLP 0x4010 =>
table_add labelLookup forwardTunnel 0x4020 => 2 aa:00:00:00:05:02
table_add labelLookup forwardTunnel 0x4030 => 3 aa:00:00:00:03:02
<<<<<<< HEAD
table_add checkDirection setDirection 1 => 1
table_add checkDirection setDirection 2 => 0
table_add checkDirection setDirection 3 => 0
table_add allowedPortsUDP NoAction 53 =>
=======
table_add checkDirection setDirection 1 2 => 0
table_add checkDirection setDirection 1 3 => 0
table_add checkDirection setDirection 2 1 => 1
table_add checkDirection setDirection 3 1 => 1
table_add allowedPortsTCP NoAction 5201 =>
table_add allowedPortsUDP NoAction 5201 =>
>>>>>>> 8254031a
<|MERGE_RESOLUTION|>--- conflicted
+++ resolved
@@ -15,16 +15,7 @@
 table_add labelLookup removeMSLP 0x4010 =>
 table_add labelLookup forwardTunnel 0x4020 => 2 aa:00:00:00:05:02
 table_add labelLookup forwardTunnel 0x4030 => 3 aa:00:00:00:03:02
-<<<<<<< HEAD
 table_add checkDirection setDirection 1 => 1
 table_add checkDirection setDirection 2 => 0
 table_add checkDirection setDirection 3 => 0
-table_add allowedPortsUDP NoAction 53 =>
-=======
-table_add checkDirection setDirection 1 2 => 0
-table_add checkDirection setDirection 1 3 => 0
-table_add checkDirection setDirection 2 1 => 1
-table_add checkDirection setDirection 3 1 => 1
-table_add allowedPortsTCP NoAction 5201 =>
-table_add allowedPortsUDP NoAction 5201 =>
->>>>>>> 8254031a
+table_add allowedPortsUDP NoAction 53 =>